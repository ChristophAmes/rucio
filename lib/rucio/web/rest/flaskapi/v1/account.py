#!/usr/bin/env python
# Copyright 2018 CERN for the benefit of the ATLAS collaboration.
#
# Licensed under the Apache License, Version 2.0 (the "License");
# you may not use this file except in compliance with the License.
# You may obtain a copy of the License at
#
#    http://www.apache.org/licenses/LICENSE-2.0
#
# Unless required by applicable law or agreed to in writing, software
# distributed under the License is distributed on an "AS IS" BASIS,
# WITHOUT WARRANTIES OR CONDITIONS OF ANY KIND, either express or implied.
# See the License for the specific language governing permissions and
# limitations under the License.
#
# Authors:
# - Thomas Beermann <thomas.beermann@cern.ch>, 2012-2018
# - Vincent Garonne <vincent.garonne@cern.ch>, 2012-2015
# - Cedric Serfon <cedric.serfon@cern.ch>, 2014-2019
# - Martin Barisits <martin.barisits@cern.ch>, 2014-2019
# - Cheng-Hsi Chao <cheng-hsi.chao@cern.ch>, 2014
# - Joaquin Bogado <joaquin.bogado@cern.ch>, 2015
# - Mario Lassnig <mario.lassnig@cern.ch>, 2018
# - Hannes Hansen <hannes.jakob.hansen@cern.ch>, 2018-2019
# - Andrew Lister <andrew.lister@stfc.ac.uk>, 2019
#
# PY3K COMPATIBLE

from __future__ import print_function
from datetime import datetime
from json import dumps, loads
from logging import getLogger, StreamHandler, DEBUG
from traceback import format_exc
from flask import Flask, Blueprint, Response, request, redirect
from flask.views import MethodView

from rucio.api.account import add_account, del_account, get_account_info, list_accounts, list_identities, list_account_attributes, add_account_attribute, del_account_attribute, update_account, get_usage_history
from rucio.api.identity import add_account_identity, del_account_identity
from rucio.api.account_limit import get_local_account_limits, get_local_account_limit, get_local_account_usage, get_global_account_limit, get_global_account_limits, get_global_account_usage
from rucio.api.rule import list_replication_rules
from rucio.api.scope import add_scope, get_scopes
from rucio.common.exception import AccountNotFound, Duplicate, AccessDenied, RucioException, RuleNotFound, RSENotFound, IdentityError, CounterNotFound
from rucio.common.utils import generate_http_error_flask, APIEncoder, render_json
from rucio.web.rest.flaskapi.v1.common import before_request, after_request, check_accept_header_wrapper_flask


LOGGER = getLogger("rucio.account")
SH = StreamHandler()
SH.setLevel(DEBUG)
LOGGER.addHandler(SH)


class Attributes(MethodView):

    @check_accept_header_wrapper_flask(['application/json'])
    def get(self, account):
        """ list all attributes for an account.

        .. :quickref: Attributes; list account attributes.

        :param account: The account identifier.
        :resheader Content-Type: application/json
        :status 200: OK
        :status 401: Invalid auth token.
        :status 404: Account not found.
        :status 406: Not Acceptable
        :status 500: Database Exception.
        :returns: JSON dict containing informations about the requested account.
        """
        try:
            attribs = list_account_attributes(account, vo=request.environ.get('vo'))
        except AccountNotFound as error:
            return generate_http_error_flask(404, 'AccountNotFound', error.args[0])
        except RucioException as error:
            return generate_http_error_flask(500, error.__class__.__name__, error.args[0])
        except Exception as error:
            print(format_exc())
            return error, 500
        return Response(dumps(attribs), content_type="application/json")

    def post(self, account, key):
        """ Add attributes to an account.

        .. :quickref: Attributes; Add account attribute

        :param account: Account identifier.
        :param key: The attribute key.
        :<json string key: The attribute key.
        :<json string value: The attribute value.
        :status 201: Successfully created.
        :status 401: Invalid auth token.
        :status 409: Attribute already exists.
        :status 404: Account not found.
        :status 500: Database Exception.
        """
        json_data = request.data
        try:
            parameter = loads(json_data)
        except ValueError:
            return generate_http_error_flask(400, 'ValueError', 'cannot decode json parameter dictionary')

        try:
            key = parameter['key']
            value = parameter['value']
        except KeyError as error:
            if error.args[0] == 'key' or error.args[0] == 'value':
                return generate_http_error_flask(400, 'KeyError', '%s not defined' % str(error))
        except TypeError:
            return generate_http_error_flask(400, 'TypeError', 'body must be a json dictionary')

        try:
            add_account_attribute(key=key, value=value, account=account, issuer=request.environ.get('issuer'), vo=request.environ.get('vo'))
        except AccessDenied as error:
            return generate_http_error_flask(401, 'AccessDenied', error.args[0])
        except Duplicate as error:
            return generate_http_error_flask(409, 'Duplicate', error.args[0])
        except AccountNotFound as error:
            return generate_http_error_flask(404, 'AccountNotFound', error.args[0])
        except Exception as error:
            print(str(format_exc()))
            return error, 500

        return "Created", 201

    def delete(self, account, key):
        """ Remove attribute from account.

        .. :quickref: Attributes; Delete account attribute

        :param account: Account identifier.
        :param key: The attribute key.
        :status 200: Successfully deleted.
        :status 401: Invalid auth token.
        :status 404: Account not found.
        :status 500: Database Exception.
        """
        try:
            del_account_attribute(account=account, key=key, issuer=request.environ.get('issuer'), vo=request.environ.get('vo'))
        except AccessDenied as error:
            return generate_http_error_flask(401, 'AccessDenied', error.args[0])
        except AccountNotFound as error:
            return generate_http_error_flask(404, 'AccountNotFound', error.args[0])
        except Exception as error:
            return error, 500

        return "OK", 200


class Scopes(MethodView):
    @check_accept_header_wrapper_flask(['application/json'])
    def get(self, account):
        """ list all scopes for an account.

        .. :quickref: Scopes; List scope for account.

        :param account: The account identifier.
        :resheader Content-Type: application/x-json-stream
        :status 200: OK.
        :status 401: Invalid auth token.
        :status 404: Account not found.
        :status 404: Scope not found.
        :statsu 406: Not Acceptable
        :status 500: Database exception.
        :returns: A list containing all scope names for an account.
        """
        try:
            scopes = get_scopes(account, vo=request.environ.get('vo'))
        except AccountNotFound as error:
            return generate_http_error_flask(404, 'AccountNotFound', error.args[0])
        except RucioException as error:
            return generate_http_error_flask(500, error.__class__.__name__, error.args[0])
        except Exception as error:
            print(format_exc())
            return error, 500

        if not len(scopes):
            return generate_http_error_flask(404, 'ScopeNotFound', 'no scopes found for account ID \'%s\'' % account)

        return Response(dumps(scopes), content_type="application/json")

    def post(self, account, scope):
        """ create scope with given scope name.

        .. :quickref: Scope; Add to account.

        :param account: The account identifier.
        :param scope: The scope to be added.
        :status 201: Successfully added.
        :status 401: Invalid auth token.
        :status 404: Account not found.
        :status 409: Scope already exists.
        :status 500: Database exception.
        """
        try:
            add_scope(scope, account, issuer=request.environ.get('issuer'), vo=request.environ.get('vo'))
        except AccessDenied as error:
            return generate_http_error_flask(401, 'AccessDenied', error.args[0])
        except Duplicate as error:
            return generate_http_error_flask(409, 'Duplicate', error.args[0])
        except AccountNotFound as error:
            return generate_http_error_flask(404, 'AccountNotFound', error.args[0])
        except RucioException as error:
            return generate_http_error_flask(500, error.__class__.__name__, error.args[0])
        except Exception as error:
            print(format_exc())
            return error, 500

        return "Created", 201


class AccountParameter(MethodView):
    """ create, update, get and disable rucio accounts. """

    @check_accept_header_wrapper_flask(['application/json'])
    def get(self, account):
        """ get account parameters for given account name.

        .. :quickref: AccountParameter; Get account parameters.

        :param account: The account identifier.
        :status 200: OK.
        :status 401: Invalid auth token.
        :status 404: Account not found.
        :status 406: Not Acceptable.
        :status 500: Database exception.
        :returns: JSON dict containing informations about the requested user.
        """
        if account == 'whoami':
            # Redirect to the account uri
            frontend = request.environ.get('HTTP_X_REQUESTED_HOST')
            if frontend:
                return redirect(frontend + "/accounts/%s" % (request.environ.get('issuer')), code=302)
            return redirect(request.environ.get('issuer'), code=303)

        acc = None
        try:
            acc = get_account_info(account, vo=request.environ.get('vo'))
        except AccountNotFound as error:
            return generate_http_error_flask(404, 'AccountNotFound', error.args[0])
        except AccessDenied as error:
            return generate_http_error_flask(401, 'AccessDenied', error.args[0])
        except RucioException as error:
            return generate_http_error_flask(500, error.__class__.__name__, error.args[0])
        except Exception as error:
            print(format_exc())
            return error, 500

        dict = acc.to_dict()

        for key, value in dict.items():
            if isinstance(value, datetime):
                dict[key] = value.strftime('%Y-%m-%dT%H:%M:%S')

        del dict['_sa_instance_state']

        return Response(render_json(**dict), content_type="application/json")

    def put(self, account):
        """ update a parameter for a given account name

        .. :quickref: AccountParameter; Update account information.

        :param account: The account identifier.
        :status 200: OK.
        :status 400: Unknown status.
        :status 401: Invalid auth token.
        :status 404: Account not found.
        :status 500: Database exception.
        """
        json_data = request.data
        try:
            parameter = loads(json_data)
        except ValueError:
            return generate_http_error_flask(400, 'ValueError', 'cannot decode json parameter dictionary')
        for key, value in parameter.items():
            try:
                update_account(account, key=key, value=value, issuer=request.environ.get('issuer'), vo=request.environ.get('vo'))
            except ValueError:
                return generate_http_error_flask(400, 'ValueError', 'Unknown value %s' % value)
            except AccessDenied as error:
                return generate_http_error_flask(401, 'AccessDenied', error.args[0])
            except AccountNotFound as error:
                return generate_http_error_flask(404, 'AccountNotFound', error.args[0])
            except Exception as error:
                return error, 500

        return "OK", 200

    def post(self, account):
        """ create account with given account name.

        .. :quickref: AccountParameter; Add account.

        :param account: The account identifier.
        :<json string type: The account type.
        :<json string email: The account email.
        :status 201: Successfully created.
        :status 401: Invalid auth token.
        :status 409: Account already exists.
        :status 500: Database exception.
        """
        json_data = request.data
        try:
            parameter = loads(json_data)
        except ValueError:
            return generate_http_error_flask(400, 'ValueError', 'cannot decode json parameter dictionary')

        type, email = None, None
        try:
            type = parameter['type']
        except KeyError as error:
            if error.args[0] == 'type':
                return generate_http_error_flask(400, 'KeyError', '%s not defined' % str(error))
        except TypeError:
            return generate_http_error_flask(400, 'TypeError', 'body must be a json dictionary')
        try:
            email = parameter['email']
        except KeyError as error:
            if error.args[0] == 'email':
                return generate_http_error_flask(400, 'KeyError', '%s not defined' % str(error))
        except TypeError:
            return generate_http_error_flask(400, 'TypeError', 'body must be a json dictionary')

        try:
            add_account(account, type, email, issuer=request.environ.get('issuer'), vo=request.environ.get('vo'))
        except Duplicate as error:
            return generate_http_error_flask(409, 'Duplicate', error.args[0])
        except AccessDenied as error:
            return generate_http_error_flask(401, 'AccessDenied', error.args[0])
        except RucioException as error:
            return generate_http_error_flask(500, error.__class__.__name__, error.args[0])
        except Exception as error:
            print(format_exc())
            return error, 500

        return "Created", 201

    def delete(self, account):
        """ disable account with given account name.

        .. :quickref: AccountParameter; Delete account information.

        :param account: The account identifier.
        :status 200: OK.
        :status 401: Invalid auth token.
        :status 404: Account not found.
        :status 500: Database exception.
        """
        try:
            del_account(account, issuer=request.environ.get('issuer'), vo=request.environ.get('vo'))
        except AccessDenied as error:
            return generate_http_error_flask(401, 'AccessDenied', error.args[0])
        except AccountNotFound as error:
            return generate_http_error_flask(404, 'AccountNotFound', error.args[0])
        except Exception as error:
            return error, 500

        return "OK", 200


class Account(MethodView):
    @check_accept_header_wrapper_flask(['application/json'])
    def get(self):
        """ list all rucio accounts.

        .. :quickref: Account; List all accounts.

        :resheader Content-Type: application/x-json-stream
        :status 200: OK.
        :status 401: Invalid auth token.
        :status 406: Not Acceptable
        :status 500: Database exception
        :returns: A list containing all account names as dict.
        """

        filter = {}
        for k, v in request.args.items():
            filter[k] = v

        data = ""
        for account in list_accounts(filter=filter, vo=request.environ.get('vo')):
            data += render_json(**account) + "\n"

        return Response(data, content_type="application/x-json-stream")


class LocalAccountLimits(MethodView):
    @check_accept_header_wrapper_flask(['application/json'])
    def get(self, account, rse=None):
        """ get the current local limits for an account on a specific RSE

        .. :quickref: LocalAccountLimits; Get local account limits.

        :param account: The account name.
        :param rse: The rse name.
        :resheader Content-Type: application/json
        :status 200: OK.
        :status 401: Invalid auth token.
        :status 404: RSE not found.
        :status 406: Not Acceptable.
        :status 500: Database exception
        :returns: JSON dict containing informations about the requested user.
        """

        try:
            if rse:
                limits = get_local_account_limit(account=account, rse=rse, vo=request.environ.get('vo'))
            else:
                limits = get_local_account_limits(account=account, vo=request.environ.get('vo'))
        except RSENotFound as error:
            return generate_http_error_flask(404, 'RSENotFound', error.args[0])

        return Response(render_json(**limits), content_type="application/json")


class GlobalAccountLimits(MethodView):
    @check_accept_header_wrapper_flask(['application/json'])
    def get(self, account, rse_expression=None):
        """ get the current global limits for an account on a specific RSE expression

        .. :quickref: GlobalAccountLimits; Get global account limits.

        :param account: The account name.
        :param rse_expression: The rse expression.
        :resheader Content-Type: application/json
        :status 200: OK.
        :status 401: Invalid auth token.
        :status 404: RSE not found.
        :status 406: Not Acceptable.
        :status 500: Database exception
        :returns: JSON dict containing informations about the requested user.
        """

        try:
            if rse_expression:
                limits = get_global_account_limit(account=account, rse_expression=rse_expression, vo=request.environ.get('vo'))
            else:
                limits = get_global_account_limits(account=account, vo=request.environ.get('vo'))
        except RSENotFound as error:
            return generate_http_error_flask(404, 'RSENotFound', error.args[0])

        return Response(render_json(**limits), content_type="application/json")


class Identities(MethodView):
    def post(self, account):
        """ Grant an identity access to an account.

        .. :quickref: Identities; Add identity to account.

        :param account: Account identifier.
        :<json string identity: The identity name.
        :<json string authtype: The auth type of the identity.
        :<json string email: The email address.
        :status 201: Successfully added.
        :status 400: Parameter missing.
        :status 401: Invalid auth token.
        :status 409: Already exists.
        :status 404: Account not found.
        :status 500: Database exception.
        """
        json_data = request.data
        try:
            parameter = loads(json_data)
        except ValueError:
            return generate_http_error_flask(400, 'ValueError', 'cannot decode json parameter dictionary')

        try:
            identity = parameter['identity']
            authtype = parameter['authtype']
            email = parameter['email']
            password = parameter.get('password', None)
            default = parameter.get('default', False)
        except KeyError as error:
            if error.args[0] == 'authtype' or error.args[0] == 'identity' or error.args[0] == 'email':
                return generate_http_error_flask(400, 'KeyError', '%s not defined' % str(error))
        except TypeError:
            return generate_http_error_flask(400, 'TypeError', 'body must be a json dictionary')

        try:
<<<<<<< HEAD
            add_account_identity(identity_key=identity, id_type=authtype, account=account, email=email, password=password, issuer=request.environ.get('issuer'), vo=request.environ.get('vo'))
=======
            add_account_identity(identity_key=identity, id_type=authtype, account=account, email=email,
                                 password=password, issuer=request.environ.get('issuer'), default=default)
>>>>>>> cbfe560e
        except AccessDenied as error:
            return generate_http_error_flask(401, 'AccessDenied', error.args[0])
        except Duplicate as error:
            return generate_http_error_flask(409, 'Duplicate', error.args[0])
        except AccountNotFound as error:
            return generate_http_error_flask(404, 'AccountNotFound', error.args[0])
        except Exception as error:
            print(str(format_exc()))
            return error, 500

        return "Created", 201

    @check_accept_header_wrapper_flask(['application/json'])
    def get(self, account):
        """
        Get all identities mapped to an account.

        .. :quickref: Identities; Get account idenitity mapping.

        :resheader Content-Type: application/x-json-stream
        :param account: The account identifier.
        :status 200: OK.
        :status 401: Invalid auth token.
        :status 404: Account not found.
        :statsu 406: Not Acceptable.
        :status 500: Database exception
        :returns: Line separated dicts of identities.
        """

        try:
            data = ""
            for identity in list_identities(account, vo=request.environ.get('vo')):
                data += render_json(**identity) + "\n"
            return Response(data, content_type="application/x-json-stream")
        except AccountNotFound as error:
            return generate_http_error_flask(404, 'AccountNotFound', error.args[0])
        except Exception as error:
            print(str(format_exc()))
            return error, 500

    def delete(self, account):

        """ Delete an account's identity mapping.

        .. :quickref: Identities; Remove identity from account.

        :param account: Account identifier.
        :<json string identity: The identity name.
        :<json string authtype: The authentication type.
        :status 200: Successfully deleted.
        :status 401: Invalid auth token.
        :status 404: Account not found.
        :status 404: Identity not found.
        :status 500: Database exception.
        """
        json_data = request.data
        try:
            parameter = loads(json_data)
        except ValueError:
            return generate_http_error_flask(400, 'ValueError', 'cannot decode json parameter dictionary')
        try:
            identity = parameter['identity']
            authtype = parameter['authtype']
        except KeyError as error:
            if error.args[0] == 'authtype' or error.args[0] == 'identity':
                return generate_http_error_flask(400, 'KeyError', '%s not defined' % str(error))
        except TypeError:
            return generate_http_error_flask(400, 'TypeError', 'body must be a json dictionary')
        try:
            del_account_identity(identity, authtype, account, request.environ.get('issuer'), vo=request.environ.get('vo'))
        except AccessDenied as error:
            return generate_http_error_flask(401, 'AccessDenied', error.args[0])
        except AccountNotFound as error:
            return generate_http_error_flask(404, 'AccountNotFound', error.args[0])
        except IdentityError as error:
            return generate_http_error_flask(404, 'IdentityError', error.args[0])
        except Exception as error:
            print(format_exc())
            return error, 500

        return "OK", 200


class Rules(MethodView):

    @check_accept_header_wrapper_flask(['application/json'])
    def get(self, account):
        """
        Return all rules of a given account.

        .. :quickref: Rules; Get rules for account.

        :param scope: The scope name.
        :resheader Content-Type: application/x-json-stream
        :status 200: OK.
        :status 401: Invalid auth token.
        :status 404: Rule not found.
        :status 406: Not Acceptable.
        :status 500: Database exception.
        :returns: Line separated list of rules.
        """

        filters = {'account': account}
        for k, v in request.args.items():
            filters[k] = v

        try:
            data = ""
            for rule in list_replication_rules(filters=filters, vo=request.environ.get('vo')):
                data += dumps(rule, cls=APIEncoder) + '\n'
            return Response(data, content_type="application/x-json-stream")
        except RuleNotFound as error:
            return generate_http_error_flask(404, 'RuleNotFound', error.args[0])
        except Exception as error:
            print(format_exc())
            return error, 500


class UsageHistory(MethodView):

    @check_accept_header_wrapper_flask(['application/json'])
    def get(self, account, rse):
        """
        Return the account usage of the account.

        .. :quickref: UsageHistory; Get account usage history.

        :param account: The account name.
        :param rse: The RSE.
        :resheader Content-Type: application/json
        :status 200: OK.
        :status 401: Invalid auth token.
        :status 404: Account not found.
        :status 406: Not Acceptable.
        :status 500: Database exception.
        :returns: Line separated list of account usages.
        Return the account usage of the account.
        """
        try:
            return get_usage_history(account=account, rse=None, issuer=request.environ.get('issuer'), vo=request.environ.get('vo'))
        except AccountNotFound as error:
            return generate_http_error_flask(404, 'AccountNotFound', error.args[0])
        except CounterNotFound as error:
            return generate_http_error_flask(404, 'CounterNotFound', error.args[0])
        except AccessDenied as error:
            return generate_http_error_flask(401, 'AccessDenied', error.args[0])
        except Exception as error:
            print(format_exc())
            return error, 500


class LocalUsage(MethodView):

    @check_accept_header_wrapper_flask(['application/json'])
    def get(self, account, rse=None):
        """
        Return the local account usage of the account.

        .. :quickref: LocalUsage; Get local account usage.

        :param account: The account name.
        :resheader Content-Type: application/x-json-stream
        :status 200: OK.
        :status 401: Invalid auth token.
        :status 404: Account not found.
        :status 404: RSE not found.
        :status 406: Not Acceptable.
        :status 500: Database exception.
        :returns: Line separated list of account usages.
        """

        try:
            data = ""
            for usage in get_local_account_usage(account=account, rse=rse, issuer=request.environ.get('issuer'), vo=request.environ.get('vo')):
                data += dumps(usage, cls=APIEncoder) + '\n'
            return Response(data, content_type="application/x-json-stream")
        except AccountNotFound as error:
            return generate_http_error_flask(404, 'AccountNotFound', error.args[0])
        except AccessDenied as error:
            return generate_http_error_flask(401, 'AccessDenied', error.args[0])
        except RSENotFound as error:
            return generate_http_error_flask(404, 'RSENotFound', error.args[0])
        except Exception as error:
            print(format_exc())
            return error, 500


class GlobalUsage(MethodView):

    @check_accept_header_wrapper_flask(['application/json'])
    def get(self, account, rse_expression=None):
        """
        Return the global account usage of the account.

        .. :quickref: GlobalUsage; Get global account usage.

        :param account: The account name.
        :resheader Content-Type: application/x-json-stream
        :status 200: OK.
        :status 401: Invalid auth token.
        :status 404: Account not found.
        :status 404: RSE not found.
        :status 406: Not Acceptable.
        :status 500: Database exception.
        :returns: Line separated list of account usages.
        """

        try:
            data = ""
            for usage in get_global_account_usage(account=account, rse_expression=rse_expression, issuer=request.environ.get('issuer'), vo=request.environ.get('vo')):
                data += dumps(usage, cls=APIEncoder) + '\n'
            return Response(data, content_type="application/x-json-stream")
        except AccountNotFound as error:
            return generate_http_error_flask(404, 'AccountNotFound', error.args[0])
        except AccessDenied as error:
            return generate_http_error_flask(401, 'AccessDenied', error.args[0])
        except RSENotFound as error:
            return generate_http_error_flask(404, 'RSENotFound', error.args[0])
        except Exception as error:
            print(format_exc())
            return error, 500


"""----------------------
   Web service startup
----------------------"""

bp = Blueprint('account', __name__)

attributes_view = Attributes.as_view('attributes')
bp.add_url_rule('/<account>/attr', view_func=attributes_view, methods=['get', ])
bp.add_url_rule('/<account>/attr/<key>', view_func=attributes_view, methods=['post', 'delete'])
scopes_view = Scopes.as_view('scopes')
bp.add_url_rule('/<account>/scopes', view_func=scopes_view, methods=['get', ])
bp.add_url_rule('/<account>/scopes/<scope>', view_func=scopes_view, methods=['post', ])
account_parameter_view = AccountParameter.as_view('account_parameter')
bp.add_url_rule('/<account>', view_func=account_parameter_view, methods=['get', 'put', 'post', 'delete'])
account_view = Account.as_view('account')
bp.add_url_rule('/', view_func=account_view, methods=['get', ])
local_account_limits_view = LocalAccountLimits.as_view('local_account_limit')
bp.add_url_rule('/<account>/limits/local', view_func=local_account_limits_view, methods=['get', ])
bp.add_url_rule('/<account>/limits/local/<rse>', view_func=local_account_limits_view, methods=['get', ])
global_account_limits_view = GlobalAccountLimits.as_view('global_account_limit')
bp.add_url_rule('/<account>/limits/global', view_func=global_account_limits_view, methods=['get', ])
bp.add_url_rule('/<account>/limits/global/<rse_expression>', view_func=global_account_limits_view, methods=['get', ])
identities_view = Identities.as_view('identities')
bp.add_url_rule('/<account>/identities', view_func=identities_view, methods=['get', 'post', 'delete'])
rules_view = Rules.as_view('rules')
bp.add_url_rule('/<account>/rules', view_func=rules_view, methods=['get', ])
usagehistory_view = UsageHistory.as_view('usagehistory')
bp.add_url_rule('/<account>/usage/history/<rse>', view_func=usagehistory_view, methods=['get', ])
usage_view = LocalUsage.as_view('usage')
bp.add_url_rule('/<account>/usage', view_func=usage_view, methods=['get', ])
bp.add_url_rule('/<account>/usage/<rse>', view_func=usage_view, methods=['get', ])
global_usage_view = GlobalUsage.as_view('global_usage')
bp.add_url_rule('/<account>/usage', view_func=global_usage_view, methods=['get', ])
bp.add_url_rule('/<account>/usage/<rse_expression>', view_func=global_usage_view, methods=['get', ])

application = Flask(__name__)
application.register_blueprint(bp)
application.before_request(before_request)
application.after_request(after_request)


def make_doc():
    """ Only used for sphinx documentation to add the prefix """
    doc_app = Flask(__name__)
    doc_app.register_blueprint(bp, url_prefix='/accounts')
    return doc_app


if __name__ == "__main__":
    application.run()<|MERGE_RESOLUTION|>--- conflicted
+++ resolved
@@ -478,12 +478,8 @@
             return generate_http_error_flask(400, 'TypeError', 'body must be a json dictionary')
 
         try:
-<<<<<<< HEAD
-            add_account_identity(identity_key=identity, id_type=authtype, account=account, email=email, password=password, issuer=request.environ.get('issuer'), vo=request.environ.get('vo'))
-=======
             add_account_identity(identity_key=identity, id_type=authtype, account=account, email=email,
-                                 password=password, issuer=request.environ.get('issuer'), default=default)
->>>>>>> cbfe560e
+                                 password=password, issuer=request.environ.get('issuer'), default=default, vo=request.environ.get('vo'))
         except AccessDenied as error:
             return generate_http_error_flask(401, 'AccessDenied', error.args[0])
         except Duplicate as error:
