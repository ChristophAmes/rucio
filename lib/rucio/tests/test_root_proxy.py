--- conflicted
+++ resolved
@@ -42,18 +42,14 @@
 
 class TestROOTProxy(object):
 
-<<<<<<< HEAD
-    def setup(self):
+    @classmethod
+    def setupClass(self):
         if config_get_bool('common', 'multi_vo', raise_exception=False, default=False):
             self.vo = {'vo': 'tst'}
             self.vo_headers = {'X-Rucio-VO': 'tst'}
         else:
             self.vo = {}
             self.vo_headers = {}
-=======
-    @classmethod
-    def setupClass(self):
->>>>>>> 16d216ff
 
         self.rc = ReplicaClient()
 
