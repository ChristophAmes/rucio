# Copyright 2012-2018 CERN for the benefit of the ATLAS collaboration.
#
# Licensed under the Apache License, Version 2.0 (the "License");
# you may not use this file except in compliance with the License.
# You may obtain a copy of the License at
#
#    http://www.apache.org/licenses/LICENSE-2.0
#
# Unless required by applicable law or agreed to in writing, software
# distributed under the License is distributed on an "AS IS" BASIS,
# WITHOUT WARRANTIES OR CONDITIONS OF ANY KIND, either express or implied.
# See the License for the specific language governing permissions and
# limitations under the License.
#
# Authors:
# - Hannes Hansen <hannes.jakob.hansen@cern.ch>, 2018-2019
# - Andrew Lister, <andrew.lister@stfc.ac.uk>, 2019
# - Aristeidis Fkiaras <aristeidis.fkiaras@cern.ch>, 2019
#
# PY3K COMPATIBLE

from __future__ import print_function

from copy import deepcopy
from nose.tools import assert_equal, assert_true, assert_raises, assert_in
from nose import SkipTest
from paste.fixture import TestApp

import json

from rucio.db.sqla import session, models
from rucio.db.sqla.constants import RSEType, AccountType, IdentityType, AccountStatus
from rucio.client.importclient import ImportClient
from rucio.client.exportclient import ExportClient
from rucio.common.config import config_set, config_add_section, config_has_section
from rucio.common.exception import RSENotFound
from rucio.common.types import InternalAccount
from rucio.common.utils import render_json, parse_response
from rucio.core.account import add_account, get_account
from rucio.core.distance import add_distance, get_distances
from rucio.core.exporter import export_data, export_rses
from rucio.core.identity import add_identity, list_identities, add_account_identity, list_accounts_for_identity
from rucio.core.importer import import_data, import_rses
from rucio.core.rse import get_rse_id, get_rse_name, add_rse, get_rse, add_protocol, get_rse_protocols, list_rse_attributes, get_rse_limits, set_rse_limits, add_rse_attribute, list_rses, export_rse, get_rse_attribute, del_rse
from rucio.tests.common import rse_name_generator
from rucio.web.rest.importer import APP as import_app
from rucio.web.rest.exporter import APP as export_app
from rucio.web.rest.authentication import APP as auth_app


def check_rse(rse_name, test_data):
    rse_id = get_rse_id(rse=rse_name)
    rse = get_rse(rse_id=rse_id)
    assert_equal(rse['rse'], rse_name)
    assert_equal(rse['rse_type'], test_data[rse_name]['rse_type'])
    assert_equal(rse['region_code'], test_data[rse_name]['region_code'])
    assert_equal(rse['country_name'], test_data[rse_name]['country_name'])
    assert_equal(rse['time_zone'], test_data[rse_name]['time_zone'])
    assert_equal(rse['volatile'], test_data[rse_name]['volatile'])
    assert_equal(rse['deterministic'], test_data[rse_name]['deterministic'])
    assert_equal(rse['city'], test_data[rse_name]['city'])
    assert_equal(rse['staging_area'], test_data[rse_name]['staging_area'])
    assert_equal(rse['longitude'], test_data[rse_name]['longitude'])
    assert_equal(rse['latitude'], test_data[rse_name]['latitude'])
    assert_equal(rse['availability'], test_data[rse_name]['availability'])


def check_protocols(rse, test_data):
    rse_id = get_rse_id(rse=rse)
    protocols = get_rse_protocols(rse_id)
    assert_equal(test_data[rse]['lfn2pfn_algorithm'], get_rse_attribute('lfn2pfn_algorithm', rse_id=rse_id, use_cache=False)[0])
    assert_equal(test_data[rse]['verify_checksum'], get_rse_attribute('verify_checksum', rse_id=rse_id, use_cache=False)[0])
    assert_equal(test_data[rse]['availability_write'], protocols['availability_write'])
    assert_equal(test_data[rse]['availability_read'], protocols['availability_read'])
    assert_equal(test_data[rse]['availability_delete'], protocols['availability_delete'])
    protocols = [{'hostname': protocol['hostname'], 'scheme': protocol['scheme'], 'port': protocol['port'], 'impl': protocol['impl'], 'prefix': protocol['prefix']} for protocol in protocols['protocols']]
    for protocol in test_data[rse]['protocols']:
        assert_true({'hostname': protocol['hostname'], 'scheme': protocol['scheme'], 'port': protocol['port'], 'impl': protocol.get('impl', ''), 'prefix': protocol.get('prefix', '')} in protocols)


def reset_rses():
    db_session = session.get_session()
    for rse in db_session.query(models.RSE).all():
        rse.deleted = False
        rse.deleted_at = None
        rse.save(session=db_session)
        add_rse_attribute(rse_id=rse['id'], key=rse['rse'], value=True, session=db_session)
    db_session.commit()


def test_active():
    db_session = session.get_session()
    if db_session.bind.dialect.name == 'sqlite':
        return False
    return True


class TestImporter(object):
    """ Tests the initial import method (hard-sync everything) """

    def setup(self):
        if not config_has_section('importer'):
            config_add_section('importer')
        config_set('importer', 'rse_sync_method', 'hard')
        config_set('importer', 'attr_method', 'edit')
        config_set('importer', 'protocol_method', 'edit')

        # New RSE
        self.new_rse = rse_name_generator()

        # RSE 1 that already exists
        self.old_rse_1 = rse_name_generator()
        self.old_rse_id_1 = add_rse(self.old_rse_1, availability=1, region_code='DE', country_name='DE', deterministic=True, volatile=True, staging_area=True, time_zone='Europe', latitude='1', longitude='2')
        add_protocol(self.old_rse_id_1, {'scheme': 'scheme1', 'hostname': 'hostname1', 'port': 1000, 'impl': 'TODO'})
        add_protocol(self.old_rse_id_1, {'scheme': 'scheme3', 'hostname': 'hostname3', 'port': 1000, 'impl': 'TODO'})

        set_rse_limits(rse_id=self.old_rse_id_1, name='MaxBeingDeletedFiles', value='10')
        set_rse_limits(rse_id=self.old_rse_id_1, name='MinFreeSpace', value='10')
        add_rse_attribute(rse_id=self.old_rse_id_1, key='attr1', value='test10')
        add_rse_attribute(rse_id=self.old_rse_id_1, key='lfn2pfn_algorithm', value='test10')
        add_rse_attribute(rse_id=self.old_rse_id_1, key='verify_checksum', value=True)

        # RSE 2 that already exists
        self.old_rse_2 = rse_name_generator()
        self.old_rse_id_2 = add_rse(self.old_rse_2)

        # RSE 3 that already exists
        self.old_rse_3 = rse_name_generator()
        self.old_rse_id_3 = add_rse(self.old_rse_3)

        # RSE 4 that already exists
        self.old_rse_4 = rse_name_generator()
        self.old_rse_id_4 = add_rse(self.old_rse_4)

        # RSE 4 that already exists
        self.old_rse_4 = rse_name_generator()
        add_rse(self.old_rse_4)
        self.old_rse_id_4 = get_rse_id(self.old_rse_4)

        # Distance that already exists
        add_distance(self.old_rse_id_1, self.old_rse_id_2)

        # Account 1 that already exists
        self.old_account_1 = InternalAccount(rse_name_generator())
        add_account(self.old_account_1, AccountType.USER, email='test')

        # Account 2 that already exists
        self.old_account_2 = InternalAccount(rse_name_generator())
        add_account(self.old_account_2, AccountType.USER, email='test')

        # Identity that should be removed
        self.identity_to_be_removed = rse_name_generator()
        add_identity(self.identity_to_be_removed, IdentityType.X509, email='email')
        add_account_identity(self.identity_to_be_removed, IdentityType.X509, self.old_account_2, 'email')

        # Identity that already exsits but should be added to the account
        self.identity_to_be_added_to_account = rse_name_generator()
        add_identity(self.identity_to_be_added_to_account, IdentityType.X509, email='email')

        self.data1 = {
            'rses': {
                self.new_rse: {
                    'rse_type': RSEType.TAPE,
                    'availability': 3,
                    'city': 'NewCity',
                    'region_code': 'CH',
                    'country_name': 'switzerland',
                    'staging_area': False,
                    'time_zone': 'Europe',
                    'latitude': 1,
                    'longitude': 2,
                    'deterministic': True,
                    'volatile': False,
                    'protocols': [{
                        'scheme': 'scheme',
                        'hostname': 'hostname',
                        'port': 1000,
                        'impl': 'impl'
                    }],
                    'attributes': {
                        'attr1': 'test'
                    },
                    'MinFreeSpace': 20000,
                    'lfn2pfn_algorithm': 'hash2',
                    'verify_checksum': False,
                    'availability_delete': True,
                    'availability_read': False,
                    'availability_write': True
                },
                self.old_rse_1: {
                    'rse_type': RSEType.TAPE,
                    'deterministic': False,
                    'volatile': False,
                    'region_code': 'US',
                    'country_name': 'US',
                    'staging_area': False,
                    'time_zone': 'Asia',
                    'longitude': 5,
                    'city': 'City',
                    'availability': 2,
                    'latitude': 10,
                    'protocols': [{
                        'scheme': 'scheme1',
                        'hostname': 'hostname1',
                        'port': 1000,
                        'prefix': 'prefix',
                        'impl': 'impl1'
                    }, {
                        'scheme': 'scheme2',
                        'hostname': 'hostname2',
                        'port': 1001,
                        'impl': 'impl'
                    }],
                    'attributes': {
                        'attr1': 'test1',
                        'attr2': 'test2'
                    },
                    'MinFreeSpace': 10000,
                    'MaxBeingDeletedFiles': 1000,
                    'verify_checksum': False,
                    'lfn2pfn_algorithm': 'hash3',
                    'availability_delete': False,
                    'availability_read': False,
                    'availability_write': True
                },
                self.old_rse_2: {},
                self.old_rse_3: {}
            },
            'distances': {
                self.old_rse_1: {
                    self.old_rse_2: {'src_rse': self.old_rse_1, 'dest_rse': self.old_rse_2, 'ranking': 10},
                    self.old_rse_3: {'src_rse': self.old_rse_1, 'dest_rse': self.old_rse_3, 'ranking': 4}
                }
            },
            'accounts': [{
                'account': InternalAccount('new_account'),
                'email': 'email',
                'identities': [{
                    'type': 'userpass',
                    'identity': 'username',
                    'password': 'password'
                }]
            }, {
                'account': InternalAccount('new_account2'),
                'email': 'email'
            }, {
                'account': self.old_account_2,
                'email': 'new_email',
                'identities': [
                    {
                        'identity': self.identity_to_be_added_to_account,
                        'type': 'x509'
                    },
                    {
                        'type': 'userpass',
                        'identity': 'username2',
                        'password': 'password'
                    }
                ]
            }, {
                'account': InternalAccount('jdoe'),
                'email': 'email'
            }]
        }

        self.data2 = {'rses': {self.new_rse: {'rse': self.new_rse}}}
        self.data3 = {'distances': {}}

    def tearDown(self):
        reset_rses()

    def check_accounts(self, test_accounts):
        db_identities = list_identities()
        for account in test_accounts:
            # check existence
            db_account = get_account(account=account['account'])
            assert_equal(db_account['account'], account['account'])

            # check properties
            email = account.get('email')
            if email:
                assert_equal(db_account['email'], account['email'])

            # check identities
            identities = account.get('identities')
            if identities:
                for identity in identities:
                    # check identity creation and identity-account association
                    identity_type = IdentityType.from_sym(identity['type'])
                    identity = identity['identity']
                    assert_in((identity, identity_type), db_identities)
                    accounts_for_identity = list_accounts_for_identity(identity, identity_type)
                    assert_in(account['account'], accounts_for_identity)

        # check removal of account
        account = get_account(self.old_account_1)
        assert_equal(account['status'], AccountStatus.DELETED)

        # check removal of identities
        accounts_for_identity = list_accounts_for_identity(self.identity_to_be_removed, IdentityType.X509)
        assert_true(account['account'] not in accounts_for_identity)

    def test_importer_core(self):
        """ IMPORTER (CORE): test import. """
        import_data(data=deepcopy(self.data1))

        # RSE that had not existed before
        check_rse(self.new_rse, self.data1['rses'])
        check_protocols(self.new_rse, self.data1['rses'])

        new_rse_id = get_rse_id(rse=self.new_rse)

        attributes = list_rse_attributes(rse_id=new_rse_id)
        assert_equal(attributes['attr1'], 'test')
        limits = get_rse_limits(rse_id=new_rse_id)
        assert_equal(limits['MinFreeSpace'], 20000)

        # RSE 1 that already exists
        check_rse(self.old_rse_1, self.data1['rses'])

        # one protocol should be created, one should be updated
        check_protocols(self.old_rse_1, self.data1['rses'])

        # one protocol should be removed as it is not specified in the import data
        protocols = get_rse_protocols(self.old_rse_id_1)
        protocols = [{'hostname': protocol['hostname'], 'scheme': protocol['scheme'], 'port': protocol['port']} for protocol in protocols['protocols']]
        assert_true({'hostename': 'hostname3', 'port': 1000, 'scheme': 'scheme3'} not in protocols)

        attributes = list_rse_attributes(rse_id=self.old_rse_id_1)
        assert_equal(attributes['attr1'], 'test1')
        assert_equal(attributes['attr2'], 'test2')

        limits = get_rse_limits(rse_id=self.old_rse_id_1)
        assert_equal(limits['MaxBeingDeletedFiles'], 1000)
        assert_equal(limits['MinFreeSpace'], 10000)

        distance = get_distances(self.old_rse_id_1, self.old_rse_id_2)[0]
        assert_equal(distance['ranking'], 10)

        distance = get_distances(self.old_rse_id_1, self.old_rse_id_3)[0]
        assert_equal(distance['ranking'], 4)

        self.check_accounts(self.data1['accounts'])

        # RSE 4 should be flagged as deleted as it is missing in the import data
        with assert_raises(RSENotFound):
            get_rse(rse_id=self.old_rse_id_4)

        import_data(data=self.data2)
        import_data(data=self.data3)

    def test_importer_client(self):
        """ IMPORTER (CLIENT): test import. """
        import_client = ImportClient()
        import_client.import_data(data=deepcopy(self.data1))

        # RSE that had not existed before
        check_rse(self.new_rse, self.data1['rses'])
        check_protocols(self.new_rse, self.data1['rses'])

        new_rse_id = get_rse_id(rse=self.new_rse)

        protocols = get_rse_protocols(self.old_rse_id_1)
        protocols = [{'hostname': protocol['hostname'], 'scheme': protocol['scheme'], 'port': protocol['port']} for protocol in protocols['protocols']]
        assert_true({'hostename': 'hostname3', 'port': 1000, 'scheme': 'scheme3'} not in protocols)

        attributes = list_rse_attributes(rse_id=new_rse_id)
        assert_equal(attributes['attr1'], 'test')

        limits = get_rse_limits(rse_id=new_rse_id)
        assert_equal(limits['MinFreeSpace'], 20000)

        # RSE 1 that already exists
        check_rse(self.old_rse_1, self.data1['rses'])
        check_protocols(self.old_rse_1, self.data1['rses'])

        attributes = list_rse_attributes(rse_id=self.old_rse_id_1)
        assert_equal(attributes['attr1'], 'test1')
        assert_equal(attributes['attr2'], 'test2')

        limits = get_rse_limits(rse_id=self.old_rse_id_1)
        assert_equal(limits['MaxBeingDeletedFiles'], 1000)
        assert_equal(limits['MinFreeSpace'], 10000)

        distance = get_distances(self.old_rse_id_1, self.old_rse_id_2)[0]
        assert_equal(distance['ranking'], 10)

        distance = get_distances(self.old_rse_id_1, self.old_rse_id_3)[0]
        assert_equal(distance['ranking'], 4)

        self.check_accounts(self.data1['accounts'])

        # If the default sync method is not 'hard', RSE old_rse_id_4 should still be there
        # with assert_raises(RSENotFound):
        #     get_rse(rse_id=self.old_rse_id_4)

        import_client.import_data(data=self.data2)
        import_client.import_data(data=self.data3)

    def test_importer_rest(self):
        """ IMPORTER (REST): test import. """
        mw = []
        headers1 = {'X-Rucio-Account': 'root', 'X-Rucio-Username': 'ddmlab', 'X-Rucio-Password': 'secret'}
        r1 = TestApp(auth_app.wsgifunc(*mw)).get('/userpass', headers=headers1, expect_errors=True)
        token = str(r1.header('X-Rucio-Auth-Token'))
        headers2 = {'X-Rucio-Type': 'user', 'X-Rucio-Account': 'root', 'X-Rucio-Auth-Token': str(token)}

        r2 = TestApp(import_app.wsgifunc(*mw)).post('/', headers=headers2, expect_errors=True, params=render_json(**self.data1))
        assert_equal(r2.status, 201, r2.body)

        # RSE that not existed before
        check_rse(self.new_rse, self.data1['rses'])
        check_protocols(self.new_rse, self.data1['rses'])

        new_rse_id = get_rse_id(rse=self.new_rse)

        protocols = get_rse_protocols(self.old_rse_id_1)
        protocols = [{'hostname': protocol['hostname'], 'scheme': protocol['scheme'], 'port': protocol['port']} for protocol in protocols['protocols']]
        assert_true({'hostename': 'hostname3', 'port': 1000, 'scheme': 'scheme3'} not in protocols)

        attributes = list_rse_attributes(rse_id=new_rse_id)
        assert_equal(attributes['attr1'], 'test')

        limits = get_rse_limits(rse_id=new_rse_id)
        assert_equal(limits['MinFreeSpace'], 20000)

        # RSE 1 that already existed before
        check_rse(self.old_rse_1, self.data1['rses'])
        check_protocols(self.old_rse_1, self.data1['rses'])

        attributes = list_rse_attributes(rse_id=self.old_rse_id_1)
        assert_equal(attributes['attr1'], 'test1')
        assert_equal(attributes['attr2'], 'test2')

        limits = get_rse_limits(rse_id=self.old_rse_id_1)
        assert_equal(limits['MaxBeingDeletedFiles'], 1000)
        assert_equal(limits['MinFreeSpace'], 10000)

        distance = get_distances(self.old_rse_id_1, self.old_rse_id_2)[0]
        assert_equal(distance['ranking'], 10)

        distance = get_distances(self.old_rse_id_1, self.old_rse_id_3)[0]
        assert_equal(distance['ranking'], 4)

        self.check_accounts(self.data1['accounts'])

        with assert_raises(RSENotFound):
            get_rse(rse_id=self.old_rse_id_4)

        r2 = TestApp(import_app.wsgifunc(*mw)).post('/', headers=headers2, expect_errors=True, params=render_json(**self.data2))
        assert_equal(r2.status, 201)

        r2 = TestApp(import_app.wsgifunc(*mw)).post('/', headers=headers2, expect_errors=True, params=render_json(**self.data3))
        assert_equal(r2.status, 201)


class TestImporterSyncModes(object):

    def setup(self):
        # Since test config scenarios are complicated moved the setup inside the individual tests
        if not test_active:
            raise SkipTest

    def test_import_rses_append(self):
        """ IMPORTER (CORE): test import rse (APPEND mode). """
        # In rse sync mode append: New RSEs are created, existing RSEs are not modified, leftover RSEs are not deleted

        # RSE that did not exist before
        new_rse = rse_name_generator()

        # RSE missing from json
        old_rse = rse_name_generator()
        old_rse_id = add_rse(old_rse)

        # RSE that was disabled but is active on json
        disabled_rse = rse_name_generator()
        disabled_rse_id = add_rse(disabled_rse)
        del_rse(disabled_rse_id)

        data = {
            'rses': {
                new_rse: {
                    'rse_type': RSEType.TAPE,
                    'availability': 3,
                    'city': 'NewCity',
                    'region_code': 'CH',
                    'country_name': 'switzerland',
                    'staging_area': False,
                    'time_zone': 'Europe',
                    'latitude': 1,
                    'longitude': 2,
                    'deterministic': True,
                    'volatile': False,
                    'protocols': [{
                        'scheme': 'scheme',
                        'hostname': 'hostname',
                        'port': 1000,
                        'impl': 'impl'
                    }],
                    'attributes': {
                        'attr1': 'test'
                    },
                    'MinFreeSpace': 20000,
                    'lfn2pfn_algorithm': 'hash2',
                    'verify_checksum': False,
                    'availability_delete': True,
                    'availability_read': False,
                    'availability_write': True
                },
                disabled_rse: {
                    'rse_type': RSEType.TAPE,
                    'deterministic': True,
                    'volatile': True,
                    'region_code': 'DE',
                    'country_name': 'DE',
                    'staging_area': False,
                    'time_zone': 'Europe',
                    'longitude': 2,
                    'city': 'City',
                    'availability': 1,
                    'latitude': 1,
                    'protocols': [{
                        'scheme': 'scheme1',
                        'hostname': 'hostname1',
                        'port': 1000,
                        'prefix': 'prefix',
                        'impl': 'impl1'
                    }, {
                        'scheme': 'scheme2',
                        'hostname': 'hostname2',
                        'port': 1001,
                        'impl': 'impl'
                    }, {
                        'scheme': 'scheme3',
                        'hostname': 'hostname3',
                        'port': 1001,
                        'impl': 'impl'
                    }],
                    'attributes': {
                        'attr1': 'test1',
                        'attr2': 'test2'
                    },
                    'MinFreeSpace': 10000,
                    'MaxBeingDeletedFiles': 1000,
                    'verify_checksum': False,
                    'lfn2pfn_algorithm': 'hash3',
                    'availability_delete': False,
                    'availability_read': False,
                    'availability_write': True
                }
            }
        }

        import_rses(rses=deepcopy(data['rses']), rse_sync_method='append')

        # Check RSE that did not exist before exists now
        check_rse(new_rse, data['rses'])

        # Check that old_rse was not disabled after import
        assert_equal(get_rse_id(old_rse, include_deleted=False), old_rse_id)

        # Check that disabled_rse dit not get enabled
        with assert_raises(RSENotFound):
            get_rse(rse_id=disabled_rse_id)

    def test_import_rses_edit(self):
        """ IMPORTER (CORE): test import rse (EDIT mode). """
        # In rse sync mode edit: New RSEs are created, existing RSEs are modified, leftover RSEs are not deleted

        # RSE that did not exist before
        new_rse = rse_name_generator()

        # RSE missing from json
        old_rse = rse_name_generator()
        old_rse_id = add_rse(old_rse)

        # RSE that was disabled but is active on json
        disabled_rse = rse_name_generator()
        disabled_rse_id = add_rse(disabled_rse)
        del_rse(disabled_rse_id)

        data = {
            'rses': {
                new_rse: {
                    'rse_type': RSEType.TAPE,
                    'availability': 3,
                    'city': 'NewCity',
                    'region_code': 'CH',
                    'country_name': 'switzerland',
                    'staging_area': False,
                    'time_zone': 'Europe',
                    'latitude': 1,
                    'longitude': 2,
                    'deterministic': True,
                    'volatile': False,
                    'protocols': [{
                        'scheme': 'scheme',
                        'hostname': 'hostname',
                        'port': 1000,
                        'impl': 'impl'
                    }],
                    'attributes': {
                        'attr1': 'test'
                    },
                    'MinFreeSpace': 20000,
                    'lfn2pfn_algorithm': 'hash2',
                    'verify_checksum': False,
                    'availability_delete': True,
                    'availability_read': False,
                    'availability_write': True
                },
                disabled_rse: {
                    'rse_type': RSEType.TAPE,
                    'deterministic': True,
                    'volatile': True,
                    'region_code': 'DE',
                    'country_name': 'DE',
                    'staging_area': False,
                    'time_zone': 'Europe',
                    'longitude': 2,
                    'city': 'City',
                    'availability': 1,
                    'latitude': 1,
                    'protocols': [{
                        'scheme': 'scheme1',
                        'hostname': 'hostname1',
                        'port': 1000,
                        'prefix': 'prefix',
                        'impl': 'impl1'
                    }, {
                        'scheme': 'scheme2',
                        'hostname': 'hostname2',
                        'port': 1001,
                        'impl': 'impl'
                    }, {
                        'scheme': 'scheme3',
                        'hostname': 'hostname3',
                        'port': 1001,
                        'impl': 'impl'
                    }],
                    'attributes': {
                        'attr1': 'test1',
                        'attr2': 'test2'
                    },
                    'MinFreeSpace': 10000,
                    'MaxBeingDeletedFiles': 1000,
                    'verify_checksum': False,
                    'lfn2pfn_algorithm': 'hash3',
                    'availability_delete': False,
                    'availability_read': False,
                    'availability_write': True
                }
            }
        }

        import_rses(rses=deepcopy(data['rses']), rse_sync_method='edit')

        # Check RSE that did not exist before exists now
        check_rse(new_rse, data['rses'])

        # Check that old_rse was not disabled after import
        assert_equal(get_rse_id(old_rse, include_deleted=False), old_rse_id)

        # Check that disabled_rse got enabled
        assert_equal(get_rse_id(disabled_rse, include_deleted=False), disabled_rse_id)

    def test_import_attributes_append(self):
        """ IMPORTER (CORE): test import attributes (APPEND mode). """
        # In attributes sync mode append: New attributes are created, existing attributes are not modified, leftover attributes are not deleted

        # RSE has less attributes than on json
        less_attr_rse = rse_name_generator()
        less_attr_rse_id = add_rse(less_attr_rse)
        add_rse_attribute(rse_id=less_attr_rse_id, key='attr1', value='test')

        # RSE has an attribute with different value
        diff_attr_rse = rse_name_generator()
        diff_attr_rse_id = add_rse(diff_attr_rse)
        add_rse_attribute(rse_id=diff_attr_rse_id, key='attr1', value='test_original')
        add_rse_attribute(rse_id=diff_attr_rse_id, key='attr2', value='test_original')

        # RSE has attributes that are missing from the json
        more_attr_rse = rse_name_generator()
        more_attr_rse_id = add_rse(more_attr_rse)
        add_rse_attribute(rse_id=more_attr_rse_id, key='attr1', value='test_original')
        add_rse_attribute(rse_id=more_attr_rse_id, key='attr2', value='test_original')
        add_rse_attribute(rse_id=more_attr_rse_id, key='attr3', value='test_original')

        data = {
            'rses': {
                less_attr_rse: {
                    'attributes': {
                        'attr1': 'test',
                        'attr2': 'test_new'

                    }
                },
                diff_attr_rse: {
                    'attributes': {
                        'attr1': 'test_original_dif',
                        'attr2': 'test_different'
                    }
                },
                more_attr_rse: {
                    'attributes': {
                        'attr1': 'test_original',
                        'attr2': 'test_original'
                    }
                }
            }
        }

        import_rses(rses=deepcopy(data['rses']), rse_sync_method='edit', attr_sync_method='append')

        # Check that attributes were added for less_attr_rse
        assert_equal(get_rse_attribute('attr2', rse_id=less_attr_rse_id, use_cache=False), ['test_new'])

        # Check that attributes were not modified for diff_attr_rse
        assert_equal(get_rse_attribute('attr2', rse_id=diff_attr_rse_id, use_cache=False), ['test_original'])

        # Check that attributes were missing from the json are not deleted
        assert_equal(get_rse_attribute('attr3', rse_id=more_attr_rse_id, use_cache=False), ['test_original'])

    def test_import_attributes_edit(self):
        """ IMPORTER (CORE): test import attributes (EDIT mode). """
        # In attributes sync mode edit: New attributes are created, existing attributes are modified, leftover attributes are not deleted

        # RSE has less attributes than on json
        less_attr_rse = rse_name_generator()
        less_attr_rse_id = add_rse(less_attr_rse)
        add_rse_attribute(rse_id=less_attr_rse_id, key='attr1', value='test')

        # RSE has an attribute with different value
        diff_attr_rse = rse_name_generator()
        diff_attr_rse_id = add_rse(diff_attr_rse)
        add_rse_attribute(rse_id=diff_attr_rse_id, key='attr1', value='test_original')
        add_rse_attribute(rse_id=diff_attr_rse_id, key='attr2', value='test_original')

        # RSE has attributes that are missing from the json
        more_attr_rse = rse_name_generator()
        more_attr_rse_id = add_rse(more_attr_rse)
        add_rse_attribute(rse_id=more_attr_rse_id, key='attr1', value='test_original')
        add_rse_attribute(rse_id=more_attr_rse_id, key='attr2', value='test_original')
        add_rse_attribute(rse_id=more_attr_rse_id, key='attr3', value='test_original')

        data = {
            'rses': {
                less_attr_rse: {
                    'attributes': {
                        'attr1': 'test',
                        'attr2': 'test_new'

                    }
                },
                diff_attr_rse: {
                    'attributes': {
                        'attr1': 'test_original_dif',
                        'attr2': 'test_different'
                    }
                },
                more_attr_rse: {
                    'attributes': {
                        'attr1': 'test_original',
                        'attr2': 'test_original'
                    }
                }
            }
        }

        import_rses(rses=deepcopy(data['rses']), rse_sync_method='edit', attr_sync_method='edit')

        # Check that attributes were added for less_attr_rse
        assert_equal(get_rse_attribute('attr2', rse_id=less_attr_rse_id, use_cache=False), ['test_new'])

        # Check that attributes were modified for diff_attr_rse
        assert_equal(get_rse_attribute('attr2', rse_id=diff_attr_rse_id, use_cache=False), ['test_different'])

        # Check that attributes that were missing from the json are not deleted
        assert_equal(get_rse_attribute('attr3', rse_id=more_attr_rse_id, use_cache=False), ['test_original'])

    def test_import_attributes_hard(self):
        """ IMPORTER (CORE): test import attributes (HARD mode). """
        # In attributes sync mode hard: New attributes are created, existing attributes are modified, leftover attributes are deleted

        # RSE has less attributes than on json
        less_attr_rse = rse_name_generator()
        less_attr_rse_id = add_rse(less_attr_rse)
        add_rse_attribute(rse_id=less_attr_rse_id, key='attr1', value='test')

        # RSE has an attribute with different value
        diff_attr_rse = rse_name_generator()
        diff_attr_rse_id = add_rse(diff_attr_rse)
        add_rse_attribute(rse_id=diff_attr_rse_id, key='attr1', value='test_original')
        add_rse_attribute(rse_id=diff_attr_rse_id, key='attr2', value='test_original')

        # RSE has attributes that are missing from the json
        more_attr_rse = rse_name_generator()
        more_attr_rse_id = add_rse(more_attr_rse)
        add_rse_attribute(rse_id=more_attr_rse_id, key='attr1', value='test_original')
        add_rse_attribute(rse_id=more_attr_rse_id, key='attr2', value='test_original')
        add_rse_attribute(rse_id=more_attr_rse_id, key='attr3', value='test_original')

        data = {
            'rses': {
                less_attr_rse: {
                    'attributes': {
                        'attr1': 'test',
                        'attr2': 'test_new'

                    }
                },
                diff_attr_rse: {
                    'attributes': {
                        'attr1': 'test_original_dif',
                        'attr2': 'test_different'
                    }
                },
                more_attr_rse: {
                    'attributes': {
                        'attr1': 'test_original',
                        'attr2': 'test_original'
                    }
                }
            }
        }

        import_rses(rses=deepcopy(data['rses']), rse_sync_method='edit', attr_sync_method='hard')

        # Check that attributes were added for less_attr_rse
        assert_equal(get_rse_attribute('attr2', rse_id=less_attr_rse_id, use_cache=False), ['test_new'])

        # Check that attributes were modified for diff_attr_rse
        assert_equal(get_rse_attribute('attr2', rse_id=diff_attr_rse_id, use_cache=False), ['test_different'])

        # Check that attributes that were missing from the json are deleted
        assert_equal(get_rse_attribute('attr3', rse_id=more_attr_rse_id, use_cache=False), [])

    def test_import_protocols_append(self):
        """ IMPORTER (CORE): test import protocols (APPEND mode). """
        # In protocols sync mode append: New protocols are created, existing protocols are not modified, leftover protocols are not deleted

        less_prot_rse = rse_name_generator()
        less_prot_rse_id = add_rse(less_prot_rse)
        add_protocol(less_prot_rse_id, {'scheme': 'scheme1', 'hostname': 'hostname1', 'port': 1000, 'impl': 'TODO'})

        diff_prot_rse = rse_name_generator()
        diff_prot_rse_id = add_rse(diff_prot_rse)
        add_protocol(diff_prot_rse_id, {'scheme': 'scheme1', 'hostname': 'hostname1', 'port': 1000, 'impl': 'TODO'})

        more_prot_rse = rse_name_generator()
        more_prot_rse_id = add_rse(more_prot_rse)
        add_protocol(more_prot_rse_id, {'scheme': 'scheme1', 'hostname': 'hostname1', 'port': 1000, 'impl': 'TODO'})
        add_protocol(more_prot_rse_id, {'scheme': 'scheme2', 'hostname': 'hostname2', 'port': 1000, 'impl': 'TODO'})
        add_protocol(more_prot_rse_id, {'scheme': 'scheme3', 'hostname': 'hostname3', 'port': 1000, 'impl': 'TODO'})

        data = {
            'rses': {
                less_prot_rse: {
                    'rse_type': RSEType.TAPE,
                    'availability': 3,
                    'city': 'NewCity',
                    'region_code': 'CH',
                    'country_name': 'switzerland',
                    'staging_area': False,
                    'time_zone': 'Europe',
                    'latitude': 1,
                    'longitude': 2,
                    'deterministic': True,
                    'volatile': False,
                    'protocols': [
                        {
                            'scheme': 'scheme',
                            'hostname': 'hostname',
                            'port': 1000,
                            'impl': 'impl'
                        },
                        {
                            'scheme': 'scheme2',
                            'hostname': 'hostname2',
                            'port': 1000,
                            'impl': 'impl'
                        }
                    ]
                },
                diff_prot_rse: {
                    'rse_type': RSEType.DISK,
                    'availability': 3,
                    'city': 'NewCity',
                    'region_code': 'CH',
                    'country_name': 'switzerland',
                    'staging_area': False,
                    'time_zone': 'Europe',
                    'latitude': 1,
                    'longitude': 2,
                    'deterministic': True,
                    'volatile': False,
                    'protocols': [{
                        'scheme': 'scheme',
                        'hostname': 'hostname',
                        'port': 1000,
                        'impl': 'impl_new'
                    }]
                },
                more_prot_rse: {
                    'rse_type': RSEType.DISK,
                    'availability': 2,
                    'city': 'NewCity',
                    'region_code': 'CH',
                    'country_name': 'switzerland',
                    'staging_area': False,
                    'time_zone': 'Europe',
                    'latitude': 1,
                    'longitude': 2,
                    'deterministic': True,
                    'volatile': False,
                    'protocols': [
                        {
                            'scheme': 'scheme',
                            'hostname': 'hostname',
                            'port': 1000,
                            'impl': 'impl'
                        },
                        {
                            'scheme': 'scheme2',
                            'hostname': 'hostname2',
                            'port': 1000,
                            'impl': 'impl'
                        }
                    ]
                }
            }
        }

        import_rses(rses=deepcopy(data['rses']), rse_sync_method='edit', protocol_sync_method='append')

        # Check that new protocol was added
        protocols = get_rse_protocols(less_prot_rse_id)
        protocols_formated = [{'hostname': protocol['hostname'], 'scheme': protocol['scheme'], 'port': protocol['port'], 'impl': protocol['impl'], 'prefix': protocol['prefix']} for protocol in protocols['protocols']]
        dp = data['rses'][less_prot_rse]['protocols'][0]
        data_protocol_formated = {'hostname': dp['hostname'], 'scheme': dp['scheme'], 'port': dp['port'], 'impl': dp.get('impl', ''), 'prefix': dp.get('prefix', '')}
        assert_in(data_protocol_formated, protocols_formated)

        # Check that protocol was not modified
        protocols = get_rse_protocols(diff_prot_rse_id)
        protocols_formated = [{'hostname': protocol['hostname'], 'scheme': protocol['scheme'], 'port': protocol['port'], 'impl': protocol['impl']} for protocol in protocols['protocols']]
        data_protocol_formated = {'scheme': 'scheme1', 'hostname': 'hostname1', 'port': 1000, 'impl': 'TODO'}
        assert_in(data_protocol_formated, protocols_formated)

        # Check that missing protocol was not deleted
        protocols = get_rse_protocols(more_prot_rse_id)
        protocols_formated = [{'hostname': protocol['hostname'], 'scheme': protocol['scheme'], 'port': protocol['port'], 'impl': protocol['impl']} for protocol in protocols['protocols']]
        data_protocol_formated = {'scheme': 'scheme3', 'hostname': 'hostname3', 'port': 1000, 'impl': 'TODO'}
        assert_in(data_protocol_formated, protocols_formated)

    def test_import_protocols_edit(self):
        """ IMPORTER (CORE): test import protocols (EDIT mode). """
        # In protocols sync mode edit: New protocols are created, existing protocols are modified, leftover protocols are not deleted

        less_prot_rse = rse_name_generator()
        less_prot_rse_id = add_rse(less_prot_rse)
        add_protocol(less_prot_rse_id, {'scheme': 'scheme1', 'hostname': 'hostname1', 'port': 1000, 'impl': 'TODO'})

        diff_prot_rse = rse_name_generator()
        diff_prot_rse_id = add_rse(diff_prot_rse)
        add_protocol(diff_prot_rse_id, {'scheme': 'scheme1', 'hostname': 'hostname1', 'port': 1000, 'impl': 'TODO'})

        more_prot_rse = rse_name_generator()
        more_prot_rse_id = add_rse(more_prot_rse)
        add_protocol(more_prot_rse_id, {'scheme': 'scheme1', 'hostname': 'hostname1', 'port': 1000, 'impl': 'TODO'})
        add_protocol(more_prot_rse_id, {'scheme': 'scheme2', 'hostname': 'hostname2', 'port': 1000, 'impl': 'TODO'})
        add_protocol(more_prot_rse_id, {'scheme': 'scheme3', 'hostname': 'hostname3', 'port': 1000, 'impl': 'TODO'})

        data = {
            'rses': {
                less_prot_rse: {
                    'rse_type': RSEType.TAPE,
                    'availability': 3,
                    'city': 'NewCity',
                    'region_code': 'CH',
                    'country_name': 'switzerland',
                    'staging_area': False,
                    'time_zone': 'Europe',
                    'latitude': 1,
                    'longitude': 2,
                    'deterministic': True,
                    'volatile': False,
                    'protocols': [
                        {
                            'scheme': 'scheme',
                            'hostname': 'hostname',
                            'port': 1000,
                            'impl': 'impl'
                        },
                        {
                            'scheme': 'scheme2',
                            'hostname': 'hostname2',
                            'port': 1000,
                            'impl': 'impl'
                        }
                    ]
                },
                diff_prot_rse: {
                    'rse_type': RSEType.DISK,
                    'availability': 3,
                    'city': 'NewCity',
                    'region_code': 'CH',
                    'country_name': 'switzerland',
                    'staging_area': False,
                    'time_zone': 'Europe',
                    'latitude': 1,
                    'longitude': 2,
                    'deterministic': True,
                    'volatile': False,
                    'protocols': [{
                        'scheme': 'scheme1',
                        'hostname': 'hostname1',
                        'port': 1000,
                        'impl': 'impl_new'
                    }]
                },
                more_prot_rse: {
                    'rse_type': RSEType.DISK,
                    'availability': 2,
                    'city': 'NewCity',
                    'region_code': 'CH',
                    'country_name': 'switzerland',
                    'staging_area': False,
                    'time_zone': 'Europe',
                    'latitude': 1,
                    'longitude': 2,
                    'deterministic': True,
                    'volatile': False,
                    'protocols': [
                        {
                            'scheme': 'scheme',
                            'hostname': 'hostname',
                            'port': 1000,
                            'impl': 'impl'
                        },
                        {
                            'scheme': 'scheme2',
                            'hostname': 'hostname2',
                            'port': 1000,
                            'impl': 'impl'
                        }
                    ]
                }
            }
        }

        import_rses(rses=deepcopy(data['rses']), rse_sync_method='edit', protocol_sync_method='edit')

        # Check that new protocol was added
        protocols = get_rse_protocols(less_prot_rse_id)
        protocols_formated = [{'hostname': protocol['hostname'], 'scheme': protocol['scheme'], 'port': protocol['port'], 'impl': protocol['impl'], 'prefix': protocol['prefix']} for protocol in protocols['protocols']]
        dp = data['rses'][less_prot_rse]['protocols'][0]
        data_protocol_formated = {'hostname': dp['hostname'], 'scheme': dp['scheme'], 'port': dp['port'], 'impl': dp.get('impl', ''), 'prefix': dp.get('prefix', '')}
        assert_in(data_protocol_formated, protocols_formated)

        # Check that protocol was added
        protocols = get_rse_protocols(diff_prot_rse_id)
        protocols_formated = [{'hostname': protocol['hostname'], 'scheme': protocol['scheme'], 'port': protocol['port'], 'impl': protocol['impl']} for protocol in protocols['protocols']]
        data_protocol_formated = {'scheme': 'scheme1', 'hostname': 'hostname1', 'port': 1000, 'impl': 'impl_new'}
        assert_in(data_protocol_formated, protocols_formated)

        # Check that missing protocol was not deleted
        protocols = get_rse_protocols(more_prot_rse_id)
        protocols_formated = [{'hostname': protocol['hostname'], 'scheme': protocol['scheme'], 'port': protocol['port'], 'impl': protocol['impl']} for protocol in protocols['protocols']]
        data_protocol_formated = {'scheme': 'scheme3', 'hostname': 'hostname3', 'port': 1000, 'impl': 'TODO'}
        assert_in(data_protocol_formated, protocols_formated)

    def test_import_protocols_hard(self):
        """ IMPORTER (CORE): test import protocols (HARD mode). """
        # In protocols sync mode hard: New protocols are created, existing protocols are modified, leftover protocols are deleted

        less_prot_rse = rse_name_generator()
        less_prot_rse_id = add_rse(less_prot_rse)
        add_protocol(less_prot_rse_id, {'scheme': 'scheme1', 'hostname': 'hostname1', 'port': 1000, 'impl': 'TODO'})

        diff_prot_rse = rse_name_generator()
        diff_prot_rse_id = add_rse(diff_prot_rse)
        add_protocol(diff_prot_rse_id, {'scheme': 'scheme1', 'hostname': 'hostname1', 'port': 1000, 'impl': 'TODO'})

        more_prot_rse = rse_name_generator()
        more_prot_rse_id = add_rse(more_prot_rse)
        add_protocol(more_prot_rse_id, {'scheme': 'scheme1', 'hostname': 'hostname1', 'port': 1000, 'impl': 'TODO'})
        add_protocol(more_prot_rse_id, {'scheme': 'scheme2', 'hostname': 'hostname2', 'port': 1000, 'impl': 'TODO'})
        add_protocol(more_prot_rse_id, {'scheme': 'scheme3', 'hostname': 'hostname3', 'port': 1000, 'impl': 'TODO'})

        data = {
            'rses': {
                less_prot_rse: {
                    'rse_type': RSEType.TAPE,
                    'availability': 3,
                    'city': 'NewCity',
                    'region_code': 'CH',
                    'country_name': 'switzerland',
                    'staging_area': False,
                    'time_zone': 'Europe',
                    'latitude': 1,
                    'longitude': 2,
                    'deterministic': True,
                    'volatile': False,
                    'protocols': [
                        {
                            'scheme': 'scheme',
                            'hostname': 'hostname',
                            'port': 1000,
                            'impl': 'impl'
                        },
                        {
                            'scheme': 'scheme2',
                            'hostname': 'hostname2',
                            'port': 1000,
                            'impl': 'impl'
                        }
                    ]
                },
                diff_prot_rse: {
                    'rse_type': RSEType.DISK,
                    'availability': 3,
                    'city': 'NewCity',
                    'region_code': 'CH',
                    'country_name': 'switzerland',
                    'staging_area': False,
                    'time_zone': 'Europe',
                    'latitude': 1,
                    'longitude': 2,
                    'deterministic': True,
                    'volatile': False,
                    'protocols': [{
                        'scheme': 'scheme1',
                        'hostname': 'hostname1',
                        'port': 1000,
                        'impl': 'impl_new'
                    }]
                },
                more_prot_rse: {
                    'rse_type': RSEType.DISK,
                    'availability': 2,
                    'city': 'NewCity',
                    'region_code': 'CH',
                    'country_name': 'switzerland',
                    'staging_area': False,
                    'time_zone': 'Europe',
                    'latitude': 1,
                    'longitude': 2,
                    'deterministic': True,
                    'volatile': False,
                    'protocols': [
                        {
                            'scheme': 'scheme',
                            'hostname': 'hostname',
                            'port': 1000,
                            'impl': 'impl'
                        },
                        {
                            'scheme': 'scheme2',
                            'hostname': 'hostname2',
                            'port': 1000,
                            'impl': 'impl'
                        }
                    ]
                }
            }
        }

        import_rses(rses=deepcopy(data['rses']), rse_sync_method='edit', protocol_sync_method='hard')

        # Check that new protocol was added
        protocols = get_rse_protocols(less_prot_rse_id)
        protocols_formated = [{'hostname': protocol['hostname'], 'scheme': protocol['scheme'], 'port': protocol['port'], 'impl': protocol['impl'], 'prefix': protocol['prefix']} for protocol in protocols['protocols']]
        dp = data['rses'][less_prot_rse]['protocols'][0]
        data_protocol_formated = {'hostname': dp['hostname'], 'scheme': dp['scheme'], 'port': dp['port'], 'impl': dp.get('impl', ''), 'prefix': dp.get('prefix', '')}
        assert_in(data_protocol_formated, protocols_formated)

        # Check that protocol was modified
        protocols = get_rse_protocols(diff_prot_rse_id)
        protocols_formated = [{'hostname': protocol['hostname'], 'scheme': protocol['scheme'], 'port': protocol['port'], 'impl': protocol['impl']} for protocol in protocols['protocols']]
        data_protocol_formated = {'scheme': 'scheme1', 'hostname': 'hostname1', 'port': 1000, 'impl': 'impl_new'}
        assert_in(data_protocol_formated, protocols_formated)

        # Check that missing protocol was deleted
        protocols = get_rse_protocols(more_prot_rse_id)
        protocols_formated = [{'hostname': protocol['hostname'], 'scheme': protocol['scheme'], 'port': protocol['port'], 'impl': protocol['impl']} for protocol in protocols['protocols']]
        data_protocol_formated = {'scheme': 'scheme3', 'hostname': 'hostname3', 'port': 1000, 'impl': 'TODO'}
        assert(data_protocol_formated not in protocols_formated)


class TestExporter(object):

    def setup(self):
        self.db_session = session.get_session()
        self.db_session.query(models.Distance).delete()
        self.db_session.commit()
        self.rse_1 = 'MOCK'
        self.rse_1_id = get_rse_id(self.rse_1)
        self.rse_2 = 'MOCK2'
        self.rse_2_id = get_rse_id(self.rse_2)
        ranking = 10
        add_distance(self.rse_1_id, self.rse_2_id, ranking)
        self.distances = {
            self.rse_1: {
                self.rse_2: get_distances(self.rse_1_id, self.rse_2_id)[0]
            }
        }
        self.distances_core = {
            self.rse_1_id: {
                self.rse_2_id: get_distances(self.rse_1_id, self.rse_2_id)[0]
            }
        }

    def test_export_core(self):
        """ EXPORT (CORE): Test the export of data."""
        data = export_data()
        assert_equal(data['rses'], export_rses())
        assert_equal(data['distances'], self.distances_core)

    def test_export_client(self):
        """ EXPORT (CLIENT): Test the export of data."""
        export_client = ExportClient()
        data = export_client.export_data()
        rses = {}
        for rse in list_rses():
            rse_name = rse['rse']
            rse_id = rse['id']
            rses[rse_name] = export_rse(rse_id=rse_id)
        assert_equal(data['rses'], parse_response(render_json(**rses)))
        assert_equal(data['distances'], parse_response(render_json(**self.distances)))

    def test_export_rest(self):
        """ EXPORT (REST): Test the export of data."""
        mw = []
        headers1 = {'X-Rucio-Account': 'root', 'X-Rucio-Username': 'ddmlab', 'X-Rucio-Password': 'secret'}
        r1 = TestApp(auth_app.wsgifunc(*mw)).get('/userpass', headers=headers1, expect_errors=True)
        token = str(r1.header('X-Rucio-Auth-Token'))
        headers2 = {'X-Rucio-Type': 'user', 'X-Rucio-Account': 'root', 'X-Rucio-Auth-Token': str(token)}

        r2 = TestApp(export_app.wsgifunc(*mw)).get('/', headers=headers2, expect_errors=True)
        rses = export_rses()
        sanitised = {}
        for rse_id in rses:
            sanitised[get_rse_name(rse_id=rse_id)] = rses[rse_id]
        rses = sanitised

        assert_equal(r2.status, 200)
<<<<<<< HEAD
        assert_equal(json.loads(r2.body), json.loads(render_json(**{'rses': rses, 'distances': export_distances()})))
=======
        assert_equal(parse_response(r2.body), parse_response(render_json(**{'rses': rses, 'distances': self.distances})))
>>>>>>> 256724be


class TestExportImport(object):
    def tearDown(self):
        reset_rses()

    def test_export_import(self):
        """ IMPORT/EXPORT (REST): Test the export and import of data together to check same syntax."""
        if not config_has_section('importer'):
            config_add_section('importer')
            config_set('importer', 'rse_sync_method', 'hard')
            config_set('importer', 'attr_method', 'hard')
            config_set('importer', 'protocol_method', 'hard')

        # Setup new RSE, distance, attribute, limits
        new_rse = rse_name_generator()
        add_rse(new_rse)

        # Get token
        mw = []
        headers1 = {'X-Rucio-Account': 'root', 'X-Rucio-Username': 'ddmlab', 'X-Rucio-Password': 'secret'}
        r1 = TestApp(auth_app.wsgifunc(*mw)).get('/userpass', headers=headers1, expect_errors=True)
        token = str(r1.header('X-Rucio-Auth-Token'))
        headers2 = {'X-Rucio-Type': 'user', 'X-Rucio-Account': 'root', 'X-Rucio-Auth-Token': str(token)}

        # Export data
        r2 = TestApp(export_app.wsgifunc(*mw)).get('/', headers=headers2, expect_errors=True)
        exported_data = parse_response(r2.body)

        # Import data
        r3 = TestApp(import_app.wsgifunc(*mw)).post('/', headers=headers2, expect_errors=True, params=render_json(**exported_data))
        assert_equal(r3.status, 201)<|MERGE_RESOLUTION|>--- conflicted
+++ resolved
@@ -1244,11 +1244,7 @@
         rses = sanitised
 
         assert_equal(r2.status, 200)
-<<<<<<< HEAD
-        assert_equal(json.loads(r2.body), json.loads(render_json(**{'rses': rses, 'distances': export_distances()})))
-=======
         assert_equal(parse_response(r2.body), parse_response(render_json(**{'rses': rses, 'distances': self.distances})))
->>>>>>> 256724be
 
 
 class TestExportImport(object):
