
'''
This file is automatically generated; Do not edit it. :)
'''
VERSION_INFO = {
    'final': True,
<<<<<<< HEAD
    'version': '1.22.1',
    'branch_nick': 'patch-0-Release__1_22_1_release_preparation',
    'revision_id': '349caeb0196324e742b370677fa225fbd45578bd',
    'revno': 9364
=======
    'version': '1.22.2',
    'branch_nick': 'patch-0-Release__1_22_2_preparation',
    'revision_id': '1640edd8514f74d444775b5d80ec864764edef0a',
    'revno': 9385
>>>>>>> 781c8e0c
}<|MERGE_RESOLUTION|>--- conflicted
+++ resolved
@@ -4,15 +4,8 @@
 '''
 VERSION_INFO = {
     'final': True,
-<<<<<<< HEAD
-    'version': '1.22.1',
-    'branch_nick': 'patch-0-Release__1_22_1_release_preparation',
-    'revision_id': '349caeb0196324e742b370677fa225fbd45578bd',
-    'revno': 9364
-=======
     'version': '1.22.2',
     'branch_nick': 'patch-0-Release__1_22_2_preparation',
     'revision_id': '1640edd8514f74d444775b5d80ec864764edef0a',
     'revno': 9385
->>>>>>> 781c8e0c
 }