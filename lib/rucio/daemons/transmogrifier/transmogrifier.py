--- conflicted
+++ resolved
@@ -22,12 +22,9 @@
 # - Hannes Hansen <hannes.jakob.hansen@cern.ch>, 2018
 # - Andrew Lister <andrew.lister@stfc.ac.uk>, 2019
 # - Brandon White <bjwhite@fnal.gov>, 2019-2020
-<<<<<<< HEAD
 # - Patrick Austin <patrick.austin@stfc.ac.uk>, 2020
 # - Eli Chadwick <eli.chadwick@stfc.ac.uk>, 2020
-=======
 # - Thomas Beermann <thomas.beermann@cern.ch>, 2020
->>>>>>> cbfe560e
 #
 # PY3K COMPATIBLE
 
