# Copyright 2014-2018 CERN for the benefit of the ATLAS collaboration.
#
# Licensed under the Apache License, Version 2.0 (the "License");
# you may not use this file except in compliance with the License.
# You may obtain a copy of the License at
#
#    http://www.apache.org/licenses/LICENSE-2.0
#
# Unless required by applicable law or agreed to in writing, software
# distributed under the License is distributed on an "AS IS" BASIS,
# WITHOUT WARRANTIES OR CONDITIONS OF ANY KIND, either express or implied.
# See the License for the specific language governing permissions and
# limitations under the License.
#
# Authors:
# - Mario Lassnig <mario.lassnig@cern.ch>, 2014-2018
# - Cedric Serfon <cedric.serfon@cern.ch>, 2014-2018
# - Vincent Garonne <vgaronne@gmail.com>, 2014-2016
# - Martin Barisits <martin.barisits@cern.ch>, 2014-2017
# - Wen Guan <wguan.icedew@gmail.com>, 2014-2016
# - Joaquin Bogado <jbogado@linti.unlp.edu.ar>, 2016
# - Thomas Beermann <thomas.beermann@cern.ch>, 2016
# - Brian Bockelman <bbockelm@cse.unl.edu>, 2018
# - Eric Vaandering <ericvaandering@gmail.com>, 2018

"""
Methods common to different conveyor submitter daemons.
"""
import datetime
import logging
import time
import traceback

from rucio.common.exception import InvalidRSEExpression
from rucio.common.utils import chunks
from rucio.core import request, transfer as transfer_core
from rucio.core.monitor import record_counter, record_timer
from rucio.core.rse import list_rses
from rucio.core.rse_expression_parser import parse_expression
from rucio.db.sqla.constants import RequestState
from rucio.rse import rsemanager as rsemgr
from rucio.common.config import config_get

USER_ACTIVITY = config_get('conveyor', 'user_activities', False, ['user', 'user_test'])
USER_TRANSFERS = config_get('conveyor', 'user_transfers', False, None)


def submit_transfer(external_host, job, submitter='submitter', process=0, thread=0, timeout=None, user_transfer_job=False):
    """
    Submit a transfer or staging request

    :param external_host:   FTS server to submit to.
    :param job:             Job dictionary.
    :param submitter:       Name of the submitting entity.
    :param process:         Process which submits.
    :param thread:          Thread which submits.
    :param timeout:         Timeout
    """

    # prepare submitting
    xfers_ret = {}

    try:
        for file in job['files']:
            file_metadata = file['metadata']
            request_id = file_metadata['request_id']
            log_str = '%s:%s PREPARING REQUEST %s DID %s:%s TO SUBMITTING STATE PREVIOUS %s FROM %s TO %s USING %s ' % (process, thread,
                                                                                                                        file_metadata['request_id'],
                                                                                                                        file_metadata['scope'],
                                                                                                                        file_metadata['name'],
                                                                                                                        file_metadata['previous_attempt_id'] if 'previous_attempt_id' in file_metadata else None,
                                                                                                                        file['sources'],
                                                                                                                        file['destinations'],
                                                                                                                        external_host)
            xfers_ret[request_id] = {'state': RequestState.SUBMITTING, 'external_host': external_host, 'external_id': None, 'dest_url': file['destinations'][0]}
            logging.info("%s" % (log_str))
            xfers_ret[request_id]['file'] = file
        logging.debug("%s:%s start to prepare transfer" % (process, thread))
        transfer_core.prepare_sources_for_transfers(xfers_ret)
        logging.debug("%s:%s finished to prepare transfer" % (process, thread))
    except:
        logging.error("%s:%s Failed to prepare requests %s state to SUBMITTING(Will not submit jobs but return directly) with error: %s" % (process, thread, list(xfers_ret.keys()), traceback.format_exc()))
        return

    # submit the job
    eid = None
    try:
        ts = time.time()
        logging.info("%s:%s About to submit job to %s with timeout %s" % (process, thread, external_host, timeout))
        eid = transfer_core.submit_bulk_transfers(external_host,
                                                  files=job['files'],
                                                  transfertool='fts3',
                                                  job_params=job['job_params'],
                                                  timeout=timeout,
                                                  user_transfer_job=user_transfer_job)
        duration = time.time() - ts
        logging.info("%s:%s Submit job %s to %s in %s seconds" % (process, thread, eid, external_host, duration))
        record_timer('daemons.conveyor.%s.submit_bulk_transfer.per_file' % submitter, (time.time() - ts) * 1000 / len(job['files']))
        record_counter('daemons.conveyor.%s.submit_bulk_transfer' % submitter, len(job['files']))
        record_timer('daemons.conveyor.%s.submit_bulk_transfer.files' % submitter, len(job['files']))
    except Exception as error:
        logging.error("Failed to submit a job with error %s: %s" % (str(error), traceback.format_exc()))

    # register transfer
    xfers_ret = {}
    try:
        for file in job['files']:
            file_metadata = file['metadata']
            request_id = file_metadata['request_id']
            log_str = '%s:%s COPYING REQUEST %s DID %s:%s USING %s' % (process, thread, file_metadata['request_id'], file_metadata['scope'], file_metadata['name'], external_host)
            if eid:
                xfers_ret[request_id] = {'scope': file_metadata['scope'],
                                         'name': file_metadata['name'],
                                         'state': RequestState.SUBMITTED,
                                         'external_host': external_host,
                                         'external_id': eid,
                                         'request_type': file.get('request_type', None),
                                         'dst_rse': file_metadata.get('dst_rse', None),
                                         'src_rse': file_metadata.get('src_rse', None),
                                         'src_rse_id': file_metadata['src_rse_id'],
                                         'metadata': file_metadata}
                log_str += 'with state(%s) with eid(%s)' % (RequestState.SUBMITTED, eid)
                logging.info("%s" % (log_str))
            else:
                xfers_ret[request_id] = {'scope': file_metadata['scope'],
                                         'name': file_metadata['name'],
                                         'state': RequestState.SUBMISSION_FAILED,
                                         'external_host': external_host,
                                         'external_id': None,
                                         'request_type': file.get('request_type', None),
                                         'dst_rse': file_metadata.get('dst_rse', None),
                                         'src_rse': file_metadata.get('src_rse', None),
                                         'src_rse_id': file_metadata['src_rse_id'],
                                         'metadata': file_metadata}
                log_str += 'with state(%s) with eid(%s)' % (RequestState.SUBMISSION_FAILED, None)
                logging.warn("%s" % (log_str))
        logging.debug("%s:%s start to register transfer state" % (process, thread))
        transfer_core.set_transfers_state(xfers_ret, datetime.datetime.utcnow())
        logging.debug("%s:%s finished to register transfer state" % (process, thread))
    except:
        logging.error("%s:%s Failed to register transfer state with error: %s" % (process, thread, traceback.format_exc()))
        try:
            if eid:
                logging.info("%s:%s Cancel transfer %s on %s" % (process, thread, eid, external_host))
                request.cancel_request_external_id(eid, external_host)
        except:
            logging.error("%s:%s Failed to cancel transfers %s on %s with error: %s" % (process, thread, eid, external_host, traceback.format_exc()))


def bulk_group_transfer(transfers, policy='rule', group_bulk=200, fts_source_strategy='auto', max_time_in_queue=None):
    """
    Group transfers in bulk based on certain criterias

    :param transfers:             List of transfers to group.
    :param plicy:                 Policy to use to group.
    :param group_bulk:            Bulk sizes.
    :param fts_source_strategy:   Strategy to group fts sources
    :param max_time_in_queue:     Maximum time in queue
    :return:                      List of grouped transfers.
    """

    grouped_transfers = {}
    grouped_jobs = {}

    for request_id in transfers:
        transfer = transfers[request_id]

<<<<<<< HEAD
        verify_checksum = transfer.get('verify_checksum', 'both')
=======
        verify_checksum = transfer['file_metadata'].get('verify_checksum', 'both')
>>>>>>> b13de796
        file = {'sources': transfer['sources'],
                'destinations': transfer['dest_urls'],
                'metadata': transfer['file_metadata'],
                'filesize': int(transfer['file_metadata']['filesize']),
                'checksum': None,
                'verify_checksum': verify_checksum,
                'selection_strategy': fts_source_strategy,
                'request_type': transfer['file_metadata'].get('request_type', None),
                'activity': str(transfer['file_metadata']['activity'])}
        if file['metadata'].get('verify_checksum', True):
            if 'md5' in list(file['metadata'].keys()) and file['metadata']['md5']:
                file['checksum'] = 'MD5:%s' % str(file['metadata']['md5'])
            if 'adler32' in list(file['metadata'].keys()) and file['metadata']['adler32']:
                file['checksum'] = 'ADLER32:%s' % str(file['metadata']['adler32'])

<<<<<<< HEAD
=======
        external_host = transfer['external_host']
        scope = file['metadata']['scope']
        activity = file['activity']

        if external_host not in grouped_transfers:
            grouped_transfers[external_host] = {}
            if USER_TRANSFERS not in ['cms'] or activity not in USER_ACTIVITY:
                grouped_jobs[external_host] = []
            elif activity in USER_ACTIVITY:
                grouped_jobs[external_host] = {}
                if scope not in grouped_transfers[external_host]:
                    grouped_transfers[external_host][scope] = {}
                    grouped_jobs[external_host][scope] = []

>>>>>>> b13de796
        job_params = {'verify_checksum': verify_checksum,
                      'copy_pin_lifetime': transfer['copy_pin_lifetime'] if transfer['copy_pin_lifetime'] else -1,
                      'bring_online': transfer['bring_online'] if transfer['bring_online'] else None,
                      'job_metadata': {'issuer': 'rucio'},  # finaly job_meta will like this. currently job_meta will equal file_meta to include request_id and etc.
                      'overwrite': transfer['overwrite'],
                      'priority': 3,
                      's3alternate': True}

        # Don't put optional & missing keys in the parameters
        if transfer['dest_spacetoken']:
            job_params.update({'spacetoken': transfer['dest_spacetoken']})
        if transfer['src_spacetoken']:
            job_params.update({'source_spacetoken': transfer['src_spacetoken']})

        if max_time_in_queue:
            if transfer['file_metadata']['activity'] in max_time_in_queue:
                job_params['max_time_in_queue'] = max_time_in_queue[transfer['file_metadata']['activity']]
            elif 'default' in max_time_in_queue:
                job_params['max_time_in_queue'] = max_time_in_queue['default']

        # for multiple source replicas, no bulk submission
        if len(transfer['sources']) > 1:
            job_params['job_metadata']['multi_sources'] = True
            if USER_TRANSFERS not in ['cms'] or activity not in USER_ACTIVITY:
                grouped_jobs[external_host].append({'files': [file], 'job_params': job_params})
            elif activity in USER_ACTIVITY:
                grouped_jobs[external_host][scope].append({'files': [file], 'job_params': job_params})
        else:
            job_params['job_metadata']['multi_sources'] = False
            job_key = '%s,%s,%s,%s,%s,%s,%s,%s' % (job_params['verify_checksum'], job_params.get('spacetoken', None),
                                                   job_params['copy_pin_lifetime'],
                                                   job_params['bring_online'], job_params['job_metadata'],
                                                   job_params.get('source_spacetoken', None),
                                                   job_params['overwrite'], job_params['priority'])
            if 'max_time_in_queue' in job_params:
                job_key = job_key + ',%s' % job_params['max_time_in_queue']

            if job_key not in grouped_transfers[external_host]:
                if USER_TRANSFERS not in ['cms'] or activity not in USER_ACTIVITY:
                    grouped_transfers[external_host][job_key] = {}
                elif activity in USER_ACTIVITY:
                    grouped_transfers[external_host][scope][job_key] = {}

            if policy == 'rule':
                policy_key = '%s' % (transfer['rule_id'])
            if policy == 'dest':
                policy_key = '%s' % (file['metadata']['dst_rse'])
            if policy == 'src_dest':
                policy_key = '%s,%s' % (file['metadata']['src_rse'], file['metadata']['dst_rse'])
            if policy == 'rule_src_dest':
                policy_key = '%s,%s,%s' % (transfer['rule_id'], file['metadata']['src_rse'], file['metadata']['dst_rse'])
            # maybe here we need to hash the key if it's too long

            if USER_TRANSFERS not in ['cms'] or activity not in USER_ACTIVITY:
                if policy_key not in grouped_transfers[external_host][job_key]:
                    grouped_transfers[external_host][job_key][policy_key] = {'files': [file], 'job_params': job_params}
                else:
                    grouped_transfers[external_host][job_key][policy_key]['files'].append(file)
            elif activity in USER_ACTIVITY:
                if policy_key not in grouped_transfers[external_host][scope][job_key]:
                    grouped_transfers[external_host][scope][job_key][policy_key] = {'files': [file], 'job_params': job_params}
                else:
                    grouped_transfers[external_host][scope][job_key][policy_key]['files'].append(file)

    # for jobs with different job_key, we cannot put in one job.
    for external_host in grouped_transfers:
        if USER_TRANSFERS not in ['cms'] or activity not in USER_ACTIVITY:
            for job_key in grouped_transfers[external_host]:
                # for all policy groups in job_key, the job_params is the same.
                for policy_key in grouped_transfers[external_host][job_key]:
                    job_params = grouped_transfers[external_host][job_key][policy_key]['job_params']
                    for xfers_files in chunks(grouped_transfers[external_host][job_key][policy_key]['files'], group_bulk):
                        # for the last small piece, just submit it.
                        grouped_jobs[external_host].append({'files': xfers_files, 'job_params': job_params})
        elif activity in USER_ACTIVITY:
            for scope_key in grouped_transfers[external_host]:
                for job_key in grouped_transfers[external_host][scope_key]:
                    # for all policy groups in job_key, the job_params is the same.
                    for policy_key in grouped_transfers[external_host][scope_key][job_key]:
                        job_params = grouped_transfers[external_host][scope_key][job_key][policy_key]['job_params']
                        for xfers_files in chunks(grouped_transfers[external_host][scope_key][job_key][policy_key]['files'], group_bulk):
                            # for the last small piece, just submit it.
                            grouped_jobs[external_host][scope_key].append({'files': xfers_files, 'job_params': job_params})

    return grouped_jobs


def get_conveyor_rses(rses=None, include_rses=None, exclude_rses=None):
    """
    Get a list of rses for conveyor

    :param rses:          List of rses
    :param include_rses:  RSEs to include
    :param exclude_rses:  RSEs to exclude
    :return:              List of working rses
    """
    working_rses = []
    rses_list = list_rses()
    if rses:
        working_rses = [rse for rse in rses_list if rse['rse'] in rses]

    if include_rses:
        try:
            parsed_rses = parse_expression(include_rses, session=None)
        except InvalidRSEExpression as error:
            logging.error("Invalid RSE exception %s to include RSEs" % (include_rses))
        else:
            for rse in parsed_rses:
                if rse not in working_rses:
                    working_rses.append(rse)

    if not (rses or include_rses):
        working_rses = rses_list

    if exclude_rses:
        try:
            parsed_rses = parse_expression(exclude_rses, session=None)
        except InvalidRSEExpression as error:
            logging.error("Invalid RSE exception %s to exclude RSEs: %s" % (exclude_rses, error))
        else:
            working_rses = [rse for rse in working_rses if rse not in parsed_rses]

    working_rses = [rsemgr.get_rse_info(rse['rse']) for rse in working_rses]
    return working_rses<|MERGE_RESOLUTION|>--- conflicted
+++ resolved
@@ -165,11 +165,7 @@
     for request_id in transfers:
         transfer = transfers[request_id]
 
-<<<<<<< HEAD
-        verify_checksum = transfer.get('verify_checksum', 'both')
-=======
         verify_checksum = transfer['file_metadata'].get('verify_checksum', 'both')
->>>>>>> b13de796
         file = {'sources': transfer['sources'],
                 'destinations': transfer['dest_urls'],
                 'metadata': transfer['file_metadata'],
@@ -185,8 +181,6 @@
             if 'adler32' in list(file['metadata'].keys()) and file['metadata']['adler32']:
                 file['checksum'] = 'ADLER32:%s' % str(file['metadata']['adler32'])
 
-<<<<<<< HEAD
-=======
         external_host = transfer['external_host']
         scope = file['metadata']['scope']
         activity = file['activity']
@@ -201,7 +195,6 @@
                     grouped_transfers[external_host][scope] = {}
                     grouped_jobs[external_host][scope] = []
 
->>>>>>> b13de796
         job_params = {'verify_checksum': verify_checksum,
                       'copy_pin_lifetime': transfer['copy_pin_lifetime'] if transfer['copy_pin_lifetime'] else -1,
                       'bring_online': transfer['bring_online'] if transfer['bring_online'] else None,
