--- conflicted
+++ resolved
@@ -13,17 +13,6 @@
 # limitations under the License.
 #
 # Authors:
-<<<<<<< HEAD
-# - Vincent Garonne <vgaronne@gmail.com>, 2015-2017
-# - Joaquin Bogado <jbogado@linti.unlp.edu.ar>, 2015-2019
-# - Wen Guan <wguan.icedew@gmail.com>, 2015
-# - Martin Barisits <martin.barisits@cern.ch>, 2015-2019
-# - Cedric Serfon <cedric.serfon@cern.ch>, 2016-2019
-# - Mario Lassnig <mario.lassnig@cern.ch>, 2017-2019
-# - asket <asket.agarwal96@gmail.com>, 2018
-# - Hannes Hansen <hannes.jakob.hansen@cern.ch>, 2019
-# - Andrew Lister <andrew.lister@stfc.ac.uk>, 2019
-=======
 # - Vincent Garonne, <vincent.garonne@cern.ch>, 2012-2017
 # - Mario Lassnig, <mario.lassnig@cern.ch>, 2012-2019
 # - Angelos Molfetas, <angelos.molfetas@cern.ch>, 2012
@@ -31,9 +20,10 @@
 # - Cedric Serfon, <cedric.serfon@cern.ch>, 2013-2018
 # - Martin Barisits, <martin.barisits@cern.ch>, 2013-2019
 # - Wen Guan, <wen.guan@cern.ch>, 2015
+# - Joaquin Bogado <jbogado@linti.unlp.edu.ar>, 2015-2019
 # - Hannes Hansen, <hannes.jakob.hansen@cern.ch>, 2019
+# - Andrew Lister <andrew.lister@stfc.ac.uk>, 2019
 # - Ruturaj Gujar, <ruturaj.gujar23@gmail.com>, 2019
->>>>>>> 4dce1916
 #
 # PY3K COMPATIBLE
 
