--- conflicted
+++ resolved
@@ -34,11 +34,8 @@
 - Shreyansh Khajanchi <shreyansh_k@live.com>, 2018
 - Robert Illingworth <illingwo@fnal.gov>, 2018
 - Hannes Hansen <hannes.jakob.hansen@cern.ch>, 2018-2019
-<<<<<<< HEAD
 - James Perry <j.perry@epcc.ed.ac.uk>, 2019
-=======
 - Vivek Nigam <viveknigam.nigam3@gmail.com>, 2019
->>>>>>> 2975907d
 
 Organisations employing contributors
 ------------------------------------
@@ -55,8 +52,5 @@
 - Fermi National Accelerator Laboratory (USA)
 - Leopold-Franzens Universität Innsbruck (Austria)
 - Academia Sinica (Taiwan)
-<<<<<<< HEAD
 - University of Edinburgh (UK)
-=======
-- Birla Institute of Technology, Mesra (India)
->>>>>>> 2975907d
+- Birla Institute of Technology, Mesra (India)