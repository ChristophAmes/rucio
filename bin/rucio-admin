--- conflicted
+++ resolved
@@ -1704,11 +1704,7 @@
                                                                        '\n'
                                                                        'Note: no printed stdout.\n'
                                                                        '\n'
-<<<<<<< HEAD
-                                                                       'Note: pfn has to be provided, see rucio-admin replicas list-pfns or rucio list-file-replicas\n'
-=======
                                                                        'Note: pfn can be provided, see rucio-admin replicas list-pfns or rucio list-file-replicas\n'
->>>>>>> d8b79776
                                                                        '\n')
     declare_bad_file_replicas_parser.set_defaults(which='declare_bad_file_replicas')
     declare_bad_file_replicas_parser.add_argument(dest='listbadfiles', action='store', nargs='*', help='List of bad items. Each can be a PFN (for one replica) or an LFN (for all replicas of the LFN) or a collection DID (for all file replicas in the DID)')
